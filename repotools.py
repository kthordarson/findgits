from __future__ import annotations
import time
import shutil
import aiohttp
import asyncio
import aiofiles
import os
import json
from datetime import datetime
from pathlib import Path
from loguru import logger
from dbstuff import GitRepo, GitFolder, get_dupes
from utils import valid_git_folder, get_remote, ensure_datetime
from gitstars import get_git_stars, update_repo_cache, get_auth_param, CACHE_DIR

async def insert_update_git_folder(git_folder_path, session, args):
	"""
	Insert a new GitFolder or update an existing one in the database
	"""
	try:
		git_folder_path = str(Path(git_folder_path))

		# Ensure this is a valid git folder before proceeding
		if not valid_git_folder(os.path.join(git_folder_path, '.git')):
			logger.warning(f'{git_folder_path} is not a valid git folder')
			return None

		# Get remote URL for this repository
		if git_folder_path.endswith('/'):
			git_folder_path = git_folder_path[:-1]

		# Get remote URL and normalize it
		remote_url = get_remote(git_folder_path).lower().strip()
		if not remote_url or remote_url == '[no remote]':
			logger.warning(f'Could not determine remote URL for {git_folder_path}')
			remote_url = f"file://{git_folder_path}"  # Use local path as fallback URL

		# Extract repo name and owner from URL for GitHub API lookup
		repo_name = None
		owner = None

		# Parse GitHub URL to extract owner and repo name
		if 'github.com' in remote_url:
			if remote_url.startswith('git@github.com:'):
				# git@github.com:owner/repo.git
				path = remote_url.split("git@github.com:")[1].split(".git")[0]
				parts = path.split("/")
				if len(parts) >= 2:
					owner = parts[0]
					repo_name = parts[1]
			elif "github.com/" in remote_url:
				# https://github.com/owner/repo.git
				path = remote_url.split("github.com/")[1].split(".git")[0]
				parts = path.split("/")
				if len(parts) >= 2:
					owner = parts[0]
					repo_name = parts[1]

		# TRANSACTION START
		try:
			# First check if the repo already exists by URL
			git_repo = session.query(GitRepo).filter(GitRepo.git_url.ilike(remote_url)).first()

			# If not found by exact URL, try alternative lookups
			if not git_repo:
				# Try without .git suffix
				if remote_url.endswith('.git'):
					git_repo = session.query(GitRepo).filter(GitRepo.git_url.ilike(remote_url[:-4])).first()
				# Try with .git suffix
				else:
					git_repo = session.query(GitRepo).filter(GitRepo.git_url.ilike(remote_url + '.git')).first()

			# Extract repo name from URL for name-based lookup if needed
			if not repo_name:
				repo_name = os.path.basename(git_folder_path)
				if '/' in remote_url:
					parts = remote_url.split('/')
					if len(parts) > 1:
						repo_name = parts[-1]
						if repo_name.endswith('.git'):
							repo_name = repo_name[:-4]

			# Try lookup by name if URL lookup failed
			if not git_repo:
				git_repo = session.query(GitRepo).filter(GitRepo.github_repo_name == repo_name).first()

			# Check if folder already exists in database
			git_folder = session.query(GitFolder).filter(GitFolder.git_path == git_folder_path).first()

			# Fetch repository metadata if we have owner and repo name
			repo_metadata = None
			if owner and repo_name:
				try:
					repo_path = f"{owner}/{repo_name}"
					logger.info(f"Fetching metadata for {repo_path}")
					repo_metadata = await update_repo_cache(repo_path, use_existing_cache=True)
				except Exception as e:
					logger.warning(f"Failed to fetch metadata for {owner}/{repo_name}: {e}")

			# If no repo exists, create a new one with safeguards
			if not git_repo:
				# Double check once more with a broader query
				git_repo = session.query(GitRepo).filter((GitRepo.git_url.ilike(f"%{repo_name}%")) | (GitRepo.github_repo_name == repo_name)).first()
				if not git_repo:
					logger.info(f'Creating new GitRepo for {remote_url}')
					git_repo = GitRepo(remote_url, git_folder_path)
					git_repo.github_repo_name = repo_name
					git_repo.github_owner = owner
					git_repo.first_scan = datetime.now()
					git_repo.last_scan = datetime.now()
					git_repo.scan_count = 1

					# Populate with metadata if available
					if repo_metadata:
						git_repo = populate_from_metadata(git_repo, repo_metadata)

					session.add(git_repo)
					session.flush()  # Get the ID without committing
					logger.debug(f'Created new GitRepo: {git_repo}')
			else:
				# Update existing repo
				logger.debug(f'Found existing GitRepo: {git_repo}')
				git_repo.last_scan = datetime.now()
				git_repo.scan_count += 1

				# Update with metadata if available
				if repo_metadata:
					git_repo = populate_from_metadata(git_repo, repo_metadata)

			# Now handle the GitFolder entry
			if git_folder:
				# Update existing folder
				git_folder.gitrepo_id = git_repo.id
				git_folder.scan_count += 1
				git_folder.last_scan = datetime.now()
			else:
				# Create new folder
				git_folder = GitFolder(git_folder_path, git_repo.id)
				session.add(git_folder)

			# Commit the transaction
			session.commit()
			return git_folder

		except Exception as e:
			logger.error(f'Database error: {e}')
			if session.is_active:
				session.rollback()
			return None

	except Exception as e:
		logger.error(f'Error processing git folder {git_folder_path}: {e}')
		if session.is_active:
			session.rollback()
		return None

async def insert_update_starred_repo(github_repo, session, create_new=False):
	"""
	Insert a new GitRepo or update an existing one in the database

	Parameters:
		github_repo: repository object from GitHub API or owner/repo string
		session: SQLAlchemy session
		create_new: bool - whether to create a new repo if it doesn't exist
	"""
	git_folder_path = '[notcloned]'

	# Check if github_repo is a string (URL or owner/repo) or a dict
	if isinstance(github_repo, dict):
		# Already have full repo data
		repo_data = github_repo
		remote_url = repo_data.get('html_url') or f"https://github.com/{repo_data.get('full_name')}"
	else:
		# Normalize the path by removing leading/trailing slashes
		clean_path = github_repo.strip('/')

		# It's a string, construct proper GitHub URL
		if 'github.com' in clean_path:
			# It's already a URL
			if clean_path.startswith('http'):
				remote_url = clean_path
			else:
				remote_url = f'https://{clean_path}'
		else:
			# It's just an owner/repo path
			remote_url = f'https://github.com/{clean_path}'

	# Get or create GitRepo object
	git_repo = session.query(GitRepo).filter(GitRepo.git_url == remote_url).first()

	# Get full repository data from GitHub API
	repo_data = await update_repo_cache(clean_path)

	if not git_repo:
		# Create new repository with all available data
		if create_new:
			git_repo = GitRepo(remote_url, git_folder_path, repo_data)
			git_repo.scan_count = 1
			session.add(git_repo)
			logger.debug(f'Created new GitRepo with full data: {git_repo} remote_url: {remote_url}')
	else:
		logger.info(f'update GitRepo: {git_repo} remote_url: {remote_url}')
		# Update existing repository if we have repo_data
		if repo_data:
			git_repo.last_scan = datetime.now()
			git_repo.scan_count += 1

			# Update with API data
			if repo_data.get('description'):
				git_repo.description = repo_data.get('description')
			if repo_data.get('stargazers_count'):
				git_repo.stargazers_count = repo_data.get('stargazers_count')
			if repo_data.get('language'):
				git_repo.language = repo_data.get('language')

			# Add other fields you want to update
			logger.debug(f'Updated existing GitRepo with API data: {git_repo.github_repo_name}')
	if create_new:
		# Save changes
		session.commit()
	return git_repo

def check_update_dupes(session) -> dict:
	"""
	Check for duplicate GitRepo entries (same git_url) and update their dupe_flag and dupe_count.
	A duplicate repository is one with the same git_url in multiple locations.

	Parameters:
		session: SQLAlchemy session

	Returns:
		dict: Summary of results containing:
			- total_repos: Total number of repositories
			- unique_repos: Number of unique repositories
			- dupe_repos: Number of repositories that are duplicates
			- dupes_updated: Number of repositories updated
	"""

	# Get all repositories
	all_repos = session.query(GitRepo).all()
	total_repos = len(all_repos)

	# Reset duplicate flags on all repos
	for repo in all_repos:
		repo.dupe_flag = False
		repo.dupe_count = 0

	# Get list of duplicates (repos with same git_url)
	dupes = get_dupes(session)
	dupe_urls = set()
	dupes_updated = 0

	# Process each duplicate group
	for dupe in dupes:
		# dupe_id = dupe.id
		dupe_url = dupe.git_url
		dupe_count = dupe.count
		dupe_urls.add(dupe_url)

		# Find all repos with this URL
		same_url_repos = session.query(GitRepo).filter(GitRepo.git_url == dupe_url).all()

		# Update their dupe flags
		for repo in same_url_repos:
			repo.dupe_flag = True
			repo.dupe_count = dupe_count
			dupes_updated += 1

	# Commit the changes
	session.commit()

	# Prepare result summary
	result = {
		'total_repos': total_repos,
		'unique_repos': total_repos - len(dupes),
		'dupe_repos': len(dupe_urls),
		'dupes_updated': dupes_updated
	}

	# logger.info(f"Found {result['dupe_repos']} duplicate repo URLs among {total_repos} total repos")
	return result

async def populate_starred_repos(session, args):
	"""
	Update existing GitRepo entries in database with detailed information from GitHub starred repositories.

	Parameters:
		session: SQLAlchemy session
		max_pages: Maximum number of pages to fetch (0 for all)
		use_cache: Whether to use cached data if available

	Returns:
		dict: Summary statistics about the operation
	"""

	# Fetch starred repositories from GitHub API
	logger.info(f"Fetching starred repositories (max_pages={args.max_pages}, use_cache={args.use_cache})")
	starred_repos = await get_git_stars(args)

	stats = {
		"total_db_repos": 0,
		"total_starred_repos": len(starred_repos),
		"matched": 0,
		"updated": 0,
		"not_found": 0,
		"errors": 0
	}

	# Create lookup dictionaries for faster matching
	github_repos_by_url = {}
	github_repos_by_name = {}

	for repo_data in starred_repos:
		# Index by various URLs
		if repo_data.get('clone_url'):
			github_repos_by_url[repo_data['clone_url']] = repo_data
		if repo_data.get('html_url'):
			github_repos_by_url[repo_data['html_url']] = repo_data
		if repo_data.get('ssh_url'):
			github_repos_by_url[repo_data['ssh_url']] = repo_data
		if repo_data.get('git_url'):
			github_repos_by_url[repo_data['git_url']] = repo_data

		# Index by name
		if repo_data.get('full_name'):
			github_repos_by_name[repo_data['full_name'].lower()] = repo_data
		if repo_data.get('name'):
			github_repos_by_name[repo_data['name'].lower()] = repo_data

	# Process all repositories in the database
	try:
		db_repos = session.query(GitRepo).all()
		stats["total_db_repos"] = len(db_repos)
		logger.info(f"Processing {stats['total_db_repos']} database repositories github_repos_by_url:{len(github_repos_by_url)}")

		for db_repo in db_repos:
			try:
				# Try to find matching GitHub data
				repo_data = None

				# Try matching by URL first
				if db_repo.git_url and db_repo.git_url in github_repos_by_url:
					repo_data = github_repos_by_url[db_repo.git_url]
					stats["matched"] += 1
					# logger.debug(f'Matched: {db_repo.git_url} {stats["matched"]}')
				if db_repo.git_url and db_repo.git_url.replace('.git','') in github_repos_by_url:
					repo_data = github_repos_by_url[db_repo.git_url.replace('.git','')]
					stats["matched"] += 1
					# logger.debug(f'Matched: {db_repo.git_url.replace('.git','')} {stats["matched"]}')
				elif db_repo.clone_url and db_repo.clone_url in github_repos_by_url:
					repo_data = github_repos_by_url[db_repo.clone_url]
					stats["matched"] += 1
					# logger.debug(f'Matched: {db_repo.clone_url} {stats["matched"]}')
				elif db_repo.html_url and db_repo.html_url in github_repos_by_url:
					repo_data = github_repos_by_url[db_repo.html_url]
					stats["matched"] += 1
					# logger.debug(f'Matched: {db_repo.html_url} {stats["matched"]}')
				elif db_repo.ssh_url and db_repo.ssh_url in github_repos_by_url:
					repo_data = github_repos_by_url[db_repo.ssh_url]
					stats["matched"] += 1
					# logger.debug(f'Matched: {db_repo.ssh_url} {stats["matched"]}')

				# Then try by name
				elif db_repo.full_name and db_repo.full_name.lower() in github_repos_by_name:
					repo_data = github_repos_by_name[db_repo.full_name.lower()]
					stats["matched"] += 1
					# logger.debug(f'Matched: {db_repo.full_name.lower()} {stats["matched"]}')
				elif db_repo.github_repo_name:
					# logger.debug(f"Trying to match by name: {db_repo.github_repo_name} {stats['matched']}")
					# Try owner/name format
					full_name = f"{db_repo.github_owner}/{db_repo.github_repo_name}".lower()
					if full_name in github_repos_by_name:
						repo_data = github_repos_by_name[full_name]
						stats["matched"] += 1
						# logger.debug(f"match by name: {db_repo.github_repo_name} {len(repo_data)} {stats['matched']}")
					# Try just the name
					elif db_repo.github_repo_name.lower() in github_repos_by_name:
						repo_data = github_repos_by_name[db_repo.github_repo_name.lower()]
						stats["matched"] += 1
						# logger.debug(f"match by name: {db_repo.github_repo_name} {len(repo_data)} {stats['matched']}")

				# If we found matching data, update the database entry
				if repo_data:
					# Update the entry with all GitHub data
					db_repo.last_scan = datetime.now()
					db_repo.scan_count += 1

					# Update with all API data
					db_repo.node_id = repo_data.get('node_id')
					db_repo.full_name = repo_data.get('full_name')
					db_repo.private = repo_data.get('private')
					db_repo.html_url = repo_data.get('html_url')
					db_repo.description = repo_data.get('description')
					db_repo.fork = repo_data.get('fork')
					db_repo.clone_url = repo_data.get('clone_url')
					db_repo.ssh_url = repo_data.get('ssh_url')
					db_repo.git_url_api = repo_data.get('git_url')
					db_repo.svn_url = repo_data.get('svn_url')
					db_repo.homepage = repo_data.get('homepage')

					# Statistics
					db_repo.size = repo_data.get('size')
					db_repo.stargazers_count = repo_data.get('stargazers_count')
					db_repo.watchers_count = repo_data.get('watchers_count')
					db_repo.forks_count = repo_data.get('forks_count')
					db_repo.open_issues_count = repo_data.get('open_issues_count')
					db_repo.language = repo_data.get('language')

					# Repository features
					db_repo.has_issues = repo_data.get('has_issues')
					db_repo.has_projects = repo_data.get('has_projects')
					db_repo.has_downloads = repo_data.get('has_downloads')
					db_repo.has_wiki = repo_data.get('has_wiki')
					db_repo.has_pages = repo_data.get('has_pages')
					db_repo.has_discussions = repo_data.get('has_discussions')
					db_repo.archived = repo_data.get('archived')
					db_repo.disabled = repo_data.get('disabled')
					db_repo.allow_forking = repo_data.get('allow_forking')
					db_repo.is_template = repo_data.get('is_template')
					db_repo.web_commit_signoff_required = repo_data.get('web_commit_signoff_required')

					# Topics
					if repo_data.get('topics'):
						db_repo.topics = ','.join(repo_data.get('topics'))

					db_repo.visibility = repo_data.get('visibility')
					db_repo.default_branch = repo_data.get('default_branch')

					# License information
					if repo_data.get('license'):
						db_repo.license_key = repo_data.get('license', {}).get('key')
						db_repo.license_name = repo_data.get('license', {}).get('name')
						db_repo.license_url = repo_data.get('license', {}).get('url')

					# Try to parse timestamps
					try:
						if repo_data.get('created_at'):
							db_repo.created_at = datetime.strptime(repo_data.get('created_at'), '%Y-%m-%dT%H:%M:%SZ')
						if repo_data.get('updated_at'):
							db_repo.updated_at = datetime.strptime(repo_data.get('updated_at'), '%Y-%m-%dT%H:%M:%SZ')
						if repo_data.get('pushed_at'):
							db_repo.pushed_at = datetime.strptime(repo_data.get('pushed_at'), '%Y-%m-%dT%H:%M:%SZ')
					except ValueError as e:
						logger.warning(f"Error parsing timestamps: {e}")

					stats["updated"] += 1
					# logger.debug(f"Updated repository: {db_repo.id} - {db_repo.github_repo_name}")
				else:
					# No matching GitHub data found
					stats["not_found"] += 1
					# logger.warning(f"No GitHub data for id: {db_repo.id} db_repo: {db_repo}")

				# Commit periodically to avoid large transactions
				if (stats["updated"] + stats["not_found"]) % 100 == 0:
					session.commit()
					logger.warning(f"Progress: {stats['updated'] + stats['not_found']}/{stats['total_db_repos']} repositories processed")

			except Exception as e:
				logger.error(f"Error processing repo {db_repo.id} - {db_repo.github_repo_name}: {e}")
				stats["errors"] += 1

		# Final commit
		session.commit()
		logger.info(f"Finished processing repositories: {stats}")

	except Exception as e:
		logger.error(f"Error fetching database repositories: {e}")
		stats["errors"] += 1
		return {"errors": stats["errors"], "message": str(e)}

	return stats

async def populate_repo_data(session, args):
	"""
	Update existing GitRepo entries in database with detailed information from GitHub starred repositories.
	Uses the provided git_repos list rather than querying again.

	Parameters:
		session: SQLAlchemy session

	Returns:
		dict: Summary statistics about the operation
	"""

	# Use the existing git_repos variable
	git_repos = session.query(GitRepo).all()

	# Fetch starred repositories from GitHub API
	starred_repos = await get_git_stars(args)

	stats = {
		"total_db_repos": len(git_repos),
		"total_starred_repos": len(starred_repos),
		"matched": 0,
		"updated": 0,
		"not_found": 0,
		"errors": 0
	}

	# Create lookup dictionaries for faster matching
	github_repos_by_url = {}
	github_repos_by_name = {}

	# Build lookup dictionaries
	for repo_data in starred_repos:
		# Index by various URLs
		if repo_data.get('clone_url'):
			github_repos_by_url[repo_data['clone_url']] = repo_data
		if repo_data.get('html_url'):
			github_repos_by_url[repo_data['html_url']] = repo_data
		if repo_data.get('ssh_url'):
			github_repos_by_url[repo_data['ssh_url']] = repo_data
		if repo_data.get('git_url'):
			github_repos_by_url[repo_data['git_url']] = repo_data

		# Index by name
		if repo_data.get('full_name'):
			github_repos_by_name[repo_data['full_name'].lower()] = repo_data
		if repo_data.get('name'):
			github_repos_by_name[repo_data['name'].lower()] = repo_data

	logger.info(f"Processing {stats['total_db_repos']} database repositories against {stats['total_starred_repos']} starred repos")

	# Process each repository from the git_repos list
	try:
		for db_repo in git_repos:
			try:
				# Try to find matching GitHub data
				repo_data = None
				# Try matching by URL first
				if db_repo.git_url and db_repo.git_url in github_repos_by_url:
					repo_data = github_repos_by_url[db_repo.git_url]
					stats["matched"] += 1
				elif db_repo.git_url and db_repo.git_url.replace('.git', '') in github_repos_by_url:
					repo_data = github_repos_by_url[db_repo.git_url.replace('.git', '')]
					stats["matched"] += 1
				elif db_repo.clone_url and db_repo.clone_url in github_repos_by_url:
					repo_data = github_repos_by_url[db_repo.clone_url]
					stats["matched"] += 1
				elif db_repo.html_url and db_repo.html_url in github_repos_by_url:
					repo_data = github_repos_by_url[db_repo.html_url]
					stats["matched"] += 1
				elif db_repo.ssh_url and db_repo.ssh_url in github_repos_by_url:
					repo_data = github_repos_by_url[db_repo.ssh_url]
					stats["matched"] += 1

				# Then try by name
				elif db_repo.full_name and db_repo.full_name.lower() in github_repos_by_name:
					repo_data = github_repos_by_name[db_repo.full_name.lower()]
					stats["matched"] += 1
				elif db_repo.github_repo_name:
					# Try owner/name format
					full_name = f"{db_repo.github_owner}/{db_repo.github_repo_name}".lower()
					if full_name in github_repos_by_name:
						repo_data = github_repos_by_name[full_name]
						stats["matched"] += 1
					# Try just the name
					elif db_repo.github_repo_name.lower() in github_repos_by_name:
						repo_data = github_repos_by_name[db_repo.github_repo_name.lower()]
						stats["matched"] += 1

				# If we found matching data, update the database entry
				if repo_data:
					# Update the entry with all GitHub data
					update_repo_from_data(db_repo, repo_data)
					stats["updated"] += 1
					if args.debug:
						logger.debug(f"Updated repository: {db_repo.id} - {db_repo.github_repo_name} scan_count: {db_repo.scan_count} ")
				else:
					# No matching GitHub data found
					stats["not_found"] += 1

				# Commit periodically to avoid large transactions
				if (stats["updated"] + stats["not_found"]) % 100 == 0:
					session.commit()
					logger.info(f"Progress: {stats['updated'] + stats['not_found']}/{stats['total_db_repos']} repositories processed")

			except Exception as e:
				logger.error(f"Error processing repo {db_repo.id} - {db_repo.github_repo_name}: {e}")
				stats["errors"] += 1

		# Final commit
		session.commit()
		logger.info(f"Finished processing repositories: {stats}")

	except Exception as e:
		logger.error(f"Error processing repositories: {e}")
		stats["errors"] += 1
		return {"errors": stats["errors"], "message": str(e)}

	return stats

async def fetch_missing_repo_data(session, update_all=False):
	"""
	Fetch GitHub API data for repositories that weren't found in starred repos
	"""

	stats = {
		"total_repos": 0,
		"processed": 0,
		"updated": 0,
		"failed": 0,
		"skipped": 0,
		"from_cache": 0
	}

	# Load cache first
	stars_cache_file = f'{CACHE_DIR}/missing_repo_data.json'
	cache_data = {'repos': []}

	if os.path.exists(stars_cache_file):
		try:
			async with aiofiles.open(stars_cache_file, 'r') as f:
				cache_content = await f.read()
				cache_data = json.loads(cache_content)
				logger.info(f"Loaded {len(cache_data)} repositories from cache")
		except Exception as e:
			logger.error(f"Failed to load cache: {e}")

	# Build lookup dictionary for cached repos
	cache_repos_by_name = {}
	for repo in cache_data:
		if repo.get('full_name'):
			cache_repos_by_name[repo['full_name'].lower()] = repo
		if repo.get('name'):
			# Also index by name only as fallback
			cache_repos_by_name[repo['name'].lower()] = repo

	# Get GitHub auth token
	auth = get_auth_param()
	if not auth:
		logger.error('fetch_missing_repo_data: no auth provided')
		return stats

	# Setup GitHub API headers
	headers = {
		'Accept': 'application/vnd.github+json',
		'Authorization': f'Bearer {auth.password}',
		'X-GitHub-Api-Version': '2022-11-28'
	}

	# Query repos from database that need updating
	if update_all:
		db_repos = session.query(GitRepo).all()
	else:
		# Only get repos that are missing key GitHub data
		db_repos = session.query(GitRepo).filter((GitRepo.node_id.is_(None)) | (GitRepo.full_name.is_(None)) | (GitRepo.description.is_(None))).all()

	stats["total_repos"] = len(db_repos)
	logger.info(f"Found {stats['total_repos']} repositories that need GitHub data")

	# Process repositories in batches for efficiency
	batch_size = 10
	for i in range(0, len(db_repos), batch_size):
		batch = db_repos[i:i+batch_size]
		tasks = []

		async with aiohttp.ClientSession() as api_session:
			for repo in batch:
				tasks.append(process_repo(repo, api_session, headers, cache_repos_by_name, cache_data, stats, session))

			await asyncio.gather(*tasks)

			# Commit after each batch
			session.commit()
			logger.info(f"Progress: {i+len(batch)}/{stats['total_repos']} repositories processed")

	# Final cache update
	try:
		if not os.path.exists(CACHE_DIR):
			os.makedirs(CACHE_DIR)

		async with aiofiles.open(stars_cache_file, 'w') as f:
			cache_data['timestamp'] = str(datetime.now())
			await f.write(json.dumps(cache_data, indent=4))
			logger.info("Final update to cache file with new data")
	except Exception as e:
		logger.error(f"Failed to update cache: {e}")

	# Final commit
	session.commit()
	logger.info(f"Finished fetching repository data: {stats}")

	return stats

async def process_repo(repo, api_session, headers, cache_repos_by_name, cache_data, stats, session):
	"""Helper function to process a single repository"""
	stats["processed"] += 1

	# Skip if no owner/name information is available
	if not repo.github_owner or not repo.github_repo_name:
		stats["skipped"] += 1
		logger.warning(f"Skipping repo with missing owner/name: {repo}")
		return

	# Construct the repository path
	repo_path = f"{repo.github_owner}/{repo.github_repo_name}"
	api_url = f"https://api.github.com/repos/{repo_path}"

	# First check if repo exists in cache
	repo_data = None
	repo_key = repo_path.lower()

	if repo_key in cache_repos_by_name:
		repo_data = cache_repos_by_name[repo_key]
		stats["from_cache"] += 1
	else:
		# Not in cache, make API request
		logger.info(f"Fetching GitHub data for {repo_path} ({stats['processed']}/{stats['total_repos']})")

		try:
			# Make the API request
			async with api_session.get(api_url, headers=headers) as response:
				if response.status == 200:
					repo_data = await response.json()

					# Add to cache
					cache_data.append(repo_data)
					cache_repos_by_name[repo_path.lower()] = repo_data

				elif response.status == 404:
					logger.warning(f"Repository not found on GitHub: {repo_path} (possibly private, renamed or deleted)")
					stats["failed"] += 1
					return
				else:
					error_text = await response.text()
					logger.error(f"GitHub API error ({response.status}): {error_text}")
					stats["failed"] += 1
					return

		except Exception as e:
			logger.error(f"Error processing {repo_path}: {e}")
			stats["failed"] += 1
			return

	# If we have data (either from cache or API), update the repository
	if repo_data:
		try:
			# Update repository with data
			update_repo_from_data(repo, repo_data)
			stats["updated"] += 1

		except Exception as e:
			logger.error(f"Error updating repository {repo_path}: {e}")
			stats["failed"] += 1

def update_repo_from_data(repo, repo_data):
	"""Update a repository with data from GitHub API"""
	repo.last_scan = datetime.now()
	repo.scan_count += 1

	# Update all fields with API data
	repo.node_id = repo_data.get('node_id')
	repo.full_name = repo_data.get('full_name')
	repo.private = repo_data.get('private')
	repo.html_url = repo_data.get('html_url')
	repo.description = repo_data.get('description')
	repo.fork = repo_data.get('fork')
	repo.clone_url = repo_data.get('clone_url')
	repo.ssh_url = repo_data.get('ssh_url')
	repo.git_url_api = repo_data.get('git_url')
	repo.svn_url = repo_data.get('svn_url')
	repo.homepage = repo_data.get('homepage')

	# Statistics
	repo.size = repo_data.get('size')
	repo.stargazers_count = repo_data.get('stargazers_count')
	repo.watchers_count = repo_data.get('watchers_count')
	repo.forks_count = repo_data.get('forks_count')
	repo.open_issues_count = repo_data.get('open_issues_count')
	repo.language = repo_data.get('language')

	# Repository features
	repo.has_issues = repo_data.get('has_issues')
	repo.has_projects = repo_data.get('has_projects')
	repo.has_downloads = repo_data.get('has_downloads')
	repo.has_wiki = repo_data.get('has_wiki')
	repo.has_pages = repo_data.get('has_pages')
	repo.has_discussions = repo_data.get('has_discussions')
	repo.archived = repo_data.get('archived')
	repo.disabled = repo_data.get('disabled')
	repo.allow_forking = repo_data.get('allow_forking')
	repo.is_template = repo_data.get('is_template')
	repo.web_commit_signoff_required = repo_data.get('web_commit_signoff_required')

	# Topics
	if repo_data.get('topics'):
		repo.topics = ','.join(repo_data.get('topics'))

	repo.visibility = repo_data.get('visibility')
	repo.default_branch = repo_data.get('default_branch')

	# License information
	if repo_data.get('license'):
		repo.license_key = repo_data.get('license', {}).get('key')
		repo.license_name = repo_data.get('license', {}).get('name')
		repo.license_url = repo_data.get('license', {}).get('url')

	# Parse timestamps
	try:
		if repo_data.get('created_at'):
			repo.created_at = datetime.strptime(repo_data.get('created_at'), '%Y-%m-%dT%H:%M:%SZ')
		if repo_data.get('updated_at'):
			repo.updated_at = datetime.strptime(repo_data.get('updated_at'), '%Y-%m-%dT%H:%M:%SZ')
		if repo_data.get('pushed_at'):
			repo.pushed_at = datetime.strptime(repo_data.get('pushed_at'), '%Y-%m-%dT%H:%M:%SZ')
	except ValueError as e:
		logger.warning(f"Error parsing timestamps: {e}")


def populate_from_metadata(repo, metadata):
	"""
	Populate a GitRepo object with metadata from GitHub API

	Parameters:
		repo: GitRepo object to populate
		metadata: Dictionary containing GitHub repository metadata

	Returns:
		GitRepo: The updated repo object
	"""
	if not metadata:
		logger.warning("No metadata provided to populate_from_metadata")
		return repo

	# Record the update time
	repo.last_scan = datetime.now()
	repo.scan_count = repo.scan_count + 1 if repo.scan_count else 1

	# Basic repository information
	repo.github_repo_name = metadata.get('name')
	repo.full_name = metadata.get('full_name')
	repo.node_id = metadata.get('node_id')
	repo.private = metadata.get('private')

	# URLs
	repo.html_url = metadata.get('html_url')
	repo.git_url = metadata.get('git_url')
	repo.ssh_url = metadata.get('ssh_url')
	repo.clone_url = metadata.get('clone_url')
	repo.svn_url = metadata.get('svn_url')
	repo.git_url_api = metadata.get('url')
	repo.homepage = metadata.get('homepage')

	# Description
	repo.description = metadata.get('description')

	# Repository type information
	repo.fork = metadata.get('fork')
	repo.visibility = metadata.get('visibility')
	repo.default_branch = metadata.get('default_branch')

	# Statistics
	repo.size = metadata.get('size')
	repo.stargazers_count = metadata.get('stargazers_count')
	repo.watchers_count = metadata.get('watchers_count')
	repo.forks_count = metadata.get('forks_count')
	repo.open_issues_count = metadata.get('open_issues_count')
	repo.language = metadata.get('language')

	# Repository features
	repo.has_issues = metadata.get('has_issues')
	repo.has_projects = metadata.get('has_projects')
	repo.has_downloads = metadata.get('has_downloads')
	repo.has_wiki = metadata.get('has_wiki')
	repo.has_pages = metadata.get('has_pages')
	repo.has_discussions = metadata.get('has_discussions')
	repo.archived = metadata.get('archived')
	repo.disabled = metadata.get('disabled')
	repo.allow_forking = metadata.get('allow_forking')
	repo.is_template = metadata.get('is_template')
	repo.web_commit_signoff_required = metadata.get('web_commit_signoff_required')

	# Topics - stored as comma-separated string
	if metadata.get('topics'):
		repo.topics = ','.join(metadata.get('topics'))

	# License information
	if metadata.get('license') and isinstance(metadata['license'], dict):
		repo.license_key = metadata['license'].get('key')
		repo.license_name = metadata['license'].get('name')
		repo.license_url = metadata.get('license').get('url')

	# Owner information
	if metadata.get('owner') and isinstance(metadata['owner'], dict):
		repo.github_owner = metadata['owner'].get('login')
		# Store additional owner data if needed

	# Parse timestamps
	try:
		if metadata.get('created_at'):
			repo.created_at = ensure_datetime(metadata.get('created_at'))
		if metadata.get('updated_at'):
			repo.updated_at = ensure_datetime(metadata.get('updated_at'))
		if metadata.get('pushed_at'):
			repo.pushed_at = ensure_datetime(metadata.get('pushed_at'))
	except ValueError as e:
		logger.warning(f"Error parsing timestamps: {e}")

	# Store complete metadata if needed for reference
	# repo.raw_metadata = json.dumps(metadata)  # If you want to store the raw JSON

	logger.debug(f"Populated metadata for {repo.full_name} ({repo.id})")
	return repo

async def fetch_metadata(repo):
	"""
	Fetch metadata from GitHub API for this repository with caching

	Parameters:
		repo: GitRepo object to fetch metadata for

	Returns:
		dict: Repository metadata or None if fetch failed
	"""
	# Generate a cache key based on repository owner and name
	repo_path = f"{repo.github_owner}/{repo.github_repo_name}" if repo.github_owner and repo.github_repo_name else None

	if not repo_path:
		logger.warning(f"Can't fetch metadata for repo without owner/name: {repo}")
		return None

	# Setup cache file
	metadata_cache_file = f'{CACHE_DIR}/repo_metadata_cache.json'
	cache_data = {}

	# Create cache directory if it doesn't exist
	try:
		os.makedirs(CACHE_DIR, exist_ok=True)
	except Exception as e:
		logger.warning(f"Failed to create cache directory: {e}")

	# Try to load existing cache
	try:
		if os.path.exists(metadata_cache_file):
			with open(metadata_cache_file, 'r') as f:
				try:
					cache_data = json.load(f)
					# logger.debug(f"Loaded metadata cache with {len(cache_data)} entries")
				except json.JSONDecodeError as e:
					logger.warning(f"Corrupted JSON cache file: {e}. Creating backup and using empty cache.")
					# Create a backup of the corrupted file
					try:
						backup_file = f"{metadata_cache_file}.bak.{int(time.time())}"
						shutil.copy2(metadata_cache_file, backup_file)
						logger.warning(f"Created backup of corrupted cache file: {backup_file}")
					except Exception as backup_err:
						logger.error(f"Failed to create backup of corrupted cache: {backup_err}")

					# Use empty cache data
					cache_data = {}
	except Exception as e:
		logger.error(f"Failed to load metadata cache: {e} {type(e)}")

	# Check if we have cached data for this repo and it's less than 1 day old
	current_time = datetime.now().timestamp()
	one_day_seconds = 86400  # 24 hours in seconds

	cached_repo = cache_data.get(repo_path)
	cache_time = cache_data.get('last_updated', {}).get(repo_path, 0)
	cache_age = current_time - cache_time

	# Use cached data if it exists and is less than 1 day old
	if cached_repo and cache_age < one_day_seconds:
		logger.info(f"Using cached metadata for {repo_path} (age: {cache_age:.1f} seconds)")
		return cached_repo

	auth = get_auth_param()
	if not auth:
		logger.error('fetch_metadata: no auth provided')
		return None

	api_url = f'https://api.github.com/repos/{repo_path}'
	headers = {
		'Accept': 'application/vnd.github+json',
		'Authorization': f'Bearer {auth.password}',
		'X-GitHub-Api-Version': '2022-11-28'
	}

	repo_metadata = None
	try:
		# Otherwise, we need to fetch from the API
		logger.info(f"Fetching metadata from GitHub API for {repo_path} from {api_url}")
		async with aiohttp.ClientSession() as session:
			async with session.get(api_url, headers=headers) as r:
				if r.status == 200:
					repo_metadata = await r.json()

					# Update cache
<<<<<<< HEAD
=======
					if 'repos' not in cache_data:
						cache_data = {}
>>>>>>> 1dc787ed
					if 'last_updated' not in cache_data:
						cache_data['last_updated'] = {}

					cache_data[repo_path] = repo_metadata
					cache_data['last_updated'][repo_path] = current_time

					# Save updated cache safely
					try:
						# Ensure cache directory exists before writing
						os.makedirs(os.path.dirname(metadata_cache_file), exist_ok=True)

						# Write directly to the file - safer for simple operations
						with open(metadata_cache_file, 'w') as f:
							json.dump(cache_data, f, indent=2)
						logger.debug(f"Updated cache with new data for {repo_path}")
					except Exception as e:
						logger.warning(f"Failed to write to cache file: {e} {type(e)}")

					return repo_metadata
				elif r.status == 403:
					# Check rate limit headers
					reset_time = r.headers.get('X-RateLimit-Reset')
					if reset_time:
						reset_datetime = datetime.fromtimestamp(int(reset_time))
						wait_time = (reset_datetime - datetime.now()).total_seconds()
						logger.warning(f"Rate limit exceeded. Resets in {wait_time:.1f} seconds")
					else:
						logger.warning(f"Rate limit exceeded. reset_time not in headers {r.headers}")

					# Return cached data even if stale when rate limited
					if cached_repo:
						logger.warning(f"Using stale cache due to rate limiting for {repo_path}")
						return cached_repo
				else:
					logger.error(f"Failed to fetch metadata from {api_url} : {r.status} {await r.text()}")

					# Return cached data even if stale when API fails
					if cached_repo:
						logger.warning(f"Using stale cache due to API error for {repo_path}")
						return cached_repo
	except Exception as e:
		logger.error(f"Error fetching metadata: {e} {type(e)} from {api_url}")
		# Return cached data even if stale when exception occurs
		if cached_repo:
			logger.warning(f"Using stale cache due to exception for {repo_path}")
			return cached_repo
	return repo_metadata<|MERGE_RESOLUTION|>--- conflicted
+++ resolved
@@ -987,11 +987,8 @@
 					repo_metadata = await r.json()
 
 					# Update cache
-<<<<<<< HEAD
-=======
 					if 'repos' not in cache_data:
 						cache_data = {}
->>>>>>> 1dc787ed
 					if 'last_updated' not in cache_data:
 						cache_data['last_updated'] = {}
 
