#!/usr/bin/python3
import aiohttp
import aiofiles
import os
from loguru import logger
from requests.auth import HTTPBasicAuth
from bs4 import BeautifulSoup
import datetime
import json

CACHE_DIR = os.path.join(os.path.expanduser('~'), '.cache', 'gitstars')


async def update_repo_cache(repo_name_or_url, use_existing_cache=True):
	"""
	Fetch repository data from GitHub API and update the cache
	"""
	# Extract repo name if URL is provided, with improved path handling
	if '/' in repo_name_or_url:
		# Handle URLs with leading slash
		clean_path = repo_name_or_url.lstrip('/')

		if 'github.com' in clean_path:
			parts = clean_path.split('github.com/')
			if len(parts) > 1:
				repo_name = parts[1].rstrip('.git')
			else:
				logger.error(f"Invalid GitHub URL format: {repo_name_or_url}")
				return None
		else:
			# Assume format is already owner/repo
			repo_name = clean_path
	else:
		logger.error(f"Invalid repository name or URL: {repo_name_or_url}")
		return None

	# Ensure repo_name doesn't have leading/trailing slashes
	repo_name = repo_name.strip('/')

	# Load existing cache if available and requested
	cache_data = []
	stars_cache_file = f'{CACHE_DIR}/starred_repos.json'

	if use_existing_cache and os.path.exists(stars_cache_file):
		try:
			async with aiofiles.open(stars_cache_file, 'r') as f:
				cache_content = await f.read()
				cache_data = json.loads(cache_content)
		except Exception as e:
			logger.error(f"Failed to load cache:{type(e)} {e} from {stars_cache_file}")

	# Fetch repository data from GitHub API
	auth = get_auth_param()
	if not auth:
		logger.error('update_repo_cache: no auth provided')
		return None

	api_url = f'https://api.github.com/repos/{repo_name}'
	headers = {
		'Accept': 'application/vnd.github+json',
		'Authorization': f'Bearer {auth.password}',
		'X-GitHub-Api-Version': '2022-11-28'
	}

	try:
		async with aiohttp.ClientSession() as session:
			async with session.get(api_url, headers=headers) as r:
				if r.status == 200:
					repo_data = await r.json()

					# Check if repo already exists in cache
					existing_index = None
					for i, repo in enumerate(cache_data):
<<<<<<< HEAD
						try:
							if repo.get('id') == repo_data.get('id'):
								existing_index = i
								break
						except Exception as e:
							logger.error(f"Error checking cache entry: {e} {type(e)} repo={repo}")
=======
						if repo.get('id') == repo_data.get('id'):
							existing_index = i
							break
>>>>>>> 1dc787ed

					# Update or add to cache
					if existing_index is not None:
						cache_data[existing_index] = repo_data
						logger.info(f"Updated existing repository in cache: {repo_name}")
					else:
						cache_data.append(repo_data)
						logger.info(f"Added new repository to cache: {repo_name}")

					async with aiofiles.open(stars_cache_file, 'w') as f:
						await f.write(json.dumps(cache_data, indent=4))

					return repo_data
				else:
					logger.error(f"Failed to fetch repository data: {r.status} {await r.text()}")
					return None
	except Exception as e:
		logger.error(f"Error fetching repository data: {e} {type(e)}")
		return None

# curl -L -H "Accept: application/vnd.github+json" -H "Authorization: Bearer <YOUR-TOKEN>" -H "X-GitHub-Api-Version: 2022-11-28" https://api.github.com/user/starred

async def get_git_stars(args):
	"""
	Get all starred repos with caching support
	"""
	# Cache file for starred repos
	stars_cache_file = f'{CACHE_DIR}/download_git_stars.json'

	jsonbuffer = []
<<<<<<< HEAD
	git_starred_repos = []
	do_download = False
	# Try to load from cache first if use_cache is enabled
	if args.use_cache:
=======
	do_download = False
	# Try to load from cache first if use_cache is enabled
	if not use_cache:
		do_download = True
	if use_cache:
>>>>>>> 1dc787ed
		try:
			async with aiofiles.open(stars_cache_file, 'r') as f:
				cache_content = await f.read()
				jsonbuffer = json.loads(cache_content)
				# jsonbuffer = cache_data
				logger.info(f"Loaded {len(jsonbuffer)} starred repos from cache")
				return jsonbuffer
		except FileNotFoundError as e:
			logger.error(f"{e} Cache file not found: {stars_cache_file}")
			do_download = True
<<<<<<< HEAD
			# return []
		except json.JSONDecodeError as e:
			logger.error(f"Invalid JSON in cache file: {e}")
			do_download = True
			# return None
		except Exception as e:
			logger.error(f"Error loading from cache: {e}")
			do_download = True
			# return None
	if do_download or not args.use_cache:
		logger.info(f"Starting download_git_stars with max_pages={args.max_pages}")
		try:
			git_starred_repos = await download_git_stars(args)
		except Exception as e:
			logger.error(f"Error downloading starred repos: {e} {type(e)}")
		logger.info(f"Fetched {len(git_starred_repos)} starred repos from GitHub API. max_pages={args.max_pages}")
	return git_starred_repos
=======
		except json.JSONDecodeError as e:
			logger.error(f"Invalid JSON in cache file: {e}")
			do_download = True
		except Exception as e:
			logger.error(f"Error loading from cache: {e}")
			do_download = True
	if do_download or not jsonbuffer or not use_cache:
		git_starred_repos = await download_git_stars(max_pages)
		logger.info(f"Fetched {len(git_starred_repos)} starred repos from GitHub API. max_pages={max_pages}")
		return git_starred_repos
>>>>>>> 1dc787ed

async def download_git_stars(args):
	# If we get here, we need to fetch from the API
	auth = get_auth_param()
	if not auth:
		logger.error('get_git_stars: no auth provided')
		return None

	apiurl = 'https://api.github.com/user/starred'
	headers = {
		'Accept': 'application/vnd.github+json',
		'Authorization': f'Bearer {auth.password}',
		'X-GitHub-Api-Version': '2022-11-28'}
	jsonbuffer = []
	stars_cache_file = f'{CACHE_DIR}/starred_repos.json'
	async with aiohttp.ClientSession() as session:
		try:
			async with session.get(apiurl, headers=headers) as r:
				if r.status == 401:
					logger.error(f"[r] autherr:401 a:{auth}")
				elif r.status == 404:
					logger.warning(f"[r] {r.status} {apiurl} not found")
				elif r.status == 403:
					logger.warning(f"[r] {r.status} {apiurl} API rate limit exceeded")
				elif r.status == 200:
					data = await r.json()
					jsonbuffer.extend(data)
					# Save after first page
					if jsonbuffer:
						if not os.path.exists(CACHE_DIR):
							os.makedirs(CACHE_DIR)
						cache_obj = {'repos': jsonbuffer, 'timestamp': str(datetime.datetime.now())}
						async with aiofiles.open(stars_cache_file, 'w') as f:
							await f.write(json.dumps(cache_obj, indent=4))
					# Handle pagination
					if 'link' in r.headers:
						page_count = 1  # We've already got page 1
						links = r.headers['link'].split(',')
<<<<<<< HEAD
						try:
							nexturl = [k for k in links if 'next' in k][0].split('>')[0].replace('<','')
						except Exception as e:
							logger.error(f"[r] {e} {r.headers}")
							nexturl = None

						try:
							lasturl = [k for k in links if 'last' in k][0].split('>')[0].replace('<','')
						except Exception as e:
							logger.error(f"[r] {e} {r.headers}")
							lasturl = None
						try:
							last_page_no = int(lasturl.split('=')[1])
						except Exception as e:
							logger.error(f"[r] {e} {r.headers}")
							last_page_no = 0
						# Fetch remaining pages
						try:
							while 'link' in r.headers and (args.max_pages == 0 or page_count < args.max_pages):
								logger.debug(f'[r] p:{page_count}/{last_page_no} nexturl: {nexturl}')
								async with session.get(nexturl, headers=headers) as r:
									if r.status == 200:
										data = await r.json()
										jsonbuffer.extend(data)
										page_count += 1
										if 'link' in r.headers:
											links = r.headers['link'].split(',')
											try:
												nexturl = [k for k in links if 'next' in k][0].split('>')[0].replace('<','')
											except Exception as e:
												logger.error(f"[r] {e} {type(e)} {r.headers} ")
												break
										else:
											logger.warning(f'[r] {r.status} link not in headers: {r.headers} nexturl: {nexturl}')
=======
						nexturl = None
						lasturl = None
						for k in links:
							if 'next' in k:
								nexturl = k.split('>')[0].replace('<','')
							if 'last' in k:
								lasturl = k.split('>')[0].replace('<','')
						if not nexturl or not lasturl:
							return jsonbuffer
						last_page_no = int(lasturl.split('=')[1])
						# Fetch remaining pages
						while nexturl and (max_pages == 0 or page_count < max_pages):
							logger.debug(f'[r] p:{page_count}/{last_page_no} nexturl: {nexturl}')
							async with session.get(nexturl, headers=headers) as r:
								if r.status == 200:
									data = await r.json()
									jsonbuffer.extend(data)
									page_count += 1
									# Save after each page
									if jsonbuffer:
										if not os.path.exists(CACHE_DIR):
											os.makedirs(CACHE_DIR)
										cache_obj = {'repos': jsonbuffer, 'timestamp': str(datetime.datetime.now())}
										async with aiofiles.open(stars_cache_file, 'w') as f:
											await f.write(json.dumps(cache_obj, indent=4))
									if 'link' in r.headers:
										links = r.headers['link'].split(',')
										nexturl = None
										for k in links:
											if 'next' in k:
												nexturl = k.split('>')[0].replace('<','')
										if not nexturl:
>>>>>>> 1dc787ed
											break
									else:
										logger.warning(f'[r] {r.status} {nexturl}')
										break
						except Exception as e:
							logger.error(f"[r] {e} {type(e)} {nexturl} {apiurl} ")
		except Exception as e:
			logger.error(f"[r] {e} {type(e)} {apiurl}")
		await write_jsonbuffer_to_cache(jsonbuffer, stars_cache_file, args)
		return jsonbuffer

<<<<<<< HEAD
async def write_jsonbuffer_to_cache(jsonbuffer, stars_cache_file, args):
	if args.debug:
		logger.debug(f"Writing {len(jsonbuffer)} starred repos to cache file: {stars_cache_file}")
	# Write to cache if we got data
	try:
		async with aiofiles.open(stars_cache_file, 'w') as f:
			await f.write(json.dumps(jsonbuffer, indent=4))
			logger.info(f"Cached {len(jsonbuffer)} starred repos")
	except Exception as e:
		logger.error(f"Failed to write cache: {e} {type(e)}")
=======
	# Write to cache if we got data (final write)
	if jsonbuffer:
		try:
			if not os.path.exists(CACHE_DIR):
				os.makedirs(CACHE_DIR)
			cache_obj = {'repos': jsonbuffer, 'timestamp': str(datetime.datetime.now())}
			async with aiofiles.open(stars_cache_file, 'w') as f:
				await f.write(json.dumps(cache_obj, indent=4))
				logger.info(f"Cached {len(jsonbuffer)} starred repos")
		except Exception as e:
			logger.error(f"Failed to write cache: {e}")
	return jsonbuffer
>>>>>>> 1dc787ed

async def get_git_list_stars(use_cache=True) -> dict:
	"""
	get lists of starred repos
	"""
	auth = get_auth_param()
	if not auth:
		logger.error('get_git_list_stars: no auth provided')
		return {}

	listurl = f'https://github.com/{auth.username}?tab=stars'
	headers = {'Authorization': f'Bearer {auth.password}','X-GitHub-Api-Version': '2022-11-28'}
	soup = None
	cache_file = f'{CACHE_DIR}/starlist.cache'

	if use_cache:
		try:
			async with aiofiles.open(cache_file, 'r') as f:
				content = await f.read()
				soup = BeautifulSoup(content, 'html.parser')
		except Exception as e:
			logger.error(f'failed to read {cache_file} {e}')

	if not soup:
		async with aiohttp.ClientSession() as session:
			async with session.get(listurl, headers=headers) as r:
				content = await r.text()
				soup = BeautifulSoup(content, 'html.parser')
				async with aiofiles.open(cache_file, 'w') as f:
					await f.write(str(soup))

	listsoup = soup.find_all('div', attrs={"id": "profile-lists-container"})
	try:
		list_items = listsoup[0].find_all('a', attrs={'class':'d-block Box-row Box-row--hover-gray mt-0 color-fg-default no-underline'})
	except IndexError as e:
		logger.error(f'failed to find list items in soup {e} {type(e)}')
		return {}

	lists = {}
	for item in list_items:
		listname = item.find('h3').text
		list_link = f"https://github.com{item.attrs['href']}"
		list_count_info = item.find('div', class_="color-fg-muted text-small no-wrap").text

		try:
			list_description = item.select('span', class_="Truncate-text color-fg-muted mr-3")[1].text.strip()
		except IndexError:
			list_description = ''

		try:
			list_repos = await get_info_for_list(list_link, headers, use_cache)
		except Exception as e:
			logger.warning(f'{e} {type(e)} failed to get list info for {listname}')
			list_repos = []

		lists[listname] = {
			'href': list_link,
			'count': list_count_info,
			'description': list_description,
			'hrefs': list_repos
		}

	return lists

async def get_info_for_list(link, headers, use_cache):
	"""
	get info for a list
	"""
	link_fn = CACHE_DIR + '/' + link.split('/')[-1] + '.cache'
	soup = None

	if use_cache:
		try:
			async with aiofiles.open(link_fn, 'r') as f:
				content = await f.read()
				soup = BeautifulSoup(content, 'html.parser')
		except FileNotFoundError:
			pass  # Not an error
		except Exception as e:
			logger.error(f'failed to read {link_fn} {e}')

	if not soup:
		async with aiohttp.ClientSession() as session:
			async with session.get(link, headers=headers) as r:
				content = await r.content.read()
				soup = BeautifulSoup(content, 'html.parser')

				try:
					async with aiofiles.open(link_fn, 'w') as f:
						await f.write(str(soup))
				except Exception as e:
					logger.error(f'failed to write {link_fn} {e} {type(e)}')

	soupdata = soup.select_one('div', attrs={"id":"user-list-repositories","class":"my-3"})
	listdata = soupdata.find_all('div', class_="col-12 d-block width-full py-4 border-bottom color-border-muted")
	list_hrefs = [k.find('div', class_='d-inline-block mb-1').find('a').attrs['href'] for k in listdata]

	return list_hrefs

def get_updated_at_sort(x) -> HTTPBasicAuth:
	return x['updated_at']

def get_auth_param():
	try:
		auth = HTTPBasicAuth(os.getenv("GITHUB_USERNAME",''), os.getenv("GITHUBAPITOKEN",''))
	except Exception as e:
		logger.error(f'failed to get auth param {e} {type(e)}')
		return None
	return auth

async def fetch_starred_repos(args):
	"""
	Fetch user's starred repositories from GitHub API

	Parameters:
		max_pages: Maximum number of pages to fetch (0 = all pages)
		use_cache: Whether to use cached results if available

	Returns:
		list: List of starred repository data dictionaries
	"""
	# Define cache file path
<<<<<<< HEAD
	# cache_dir = os.path.join(os.path.expanduser('~'), '.cache', 'gitstars')
	# stars_cache_file = f'{cache_dir}/starred_repos.json'
	stars_cache_file = f'{CACHE_DIR}/starred_repos.json'
=======
	cache_dir = os.path.join(os.path.expanduser('~'), '.cache', 'gitstars')
	stars_cache_file = f'{cache_dir}/download_git_stars.json'
>>>>>>> 1dc787ed

	# Check cache first if enabled
	if args.use_cache and os.path.exists(stars_cache_file):
		try:
			cache_age = datetime.datetime.now() - datetime.datetime.fromtimestamp(os.path.getmtime(stars_cache_file))
			# Use cache if it's less than 1 day old
			if cache_age.days < 1:
				async with aiofiles.open(stars_cache_file, 'r') as f:
					cache_data = json.loads(await f.read())
					logger.info(f"Using cached starred repos ({len(cache_data)} items)")
					return cache_data
		except Exception as e:
			logger.warning(f"Failed to load cache: {e}")

	# Get authentication
	auth = get_auth_param()
	if not auth:
		logger.error("No GitHub authentication available")
		return []

	# API request setup
	api_url = 'https://api.github.com/user/starred'
	headers = {
		'Accept': 'application/vnd.github+json',
		'Authorization': f'Bearer {auth.password}',
		'X-GitHub-Api-Version': '2022-11-28'
	}

	repos = []
	page = 1
	per_page = 100  # Max allowed by GitHub API

	# Make API requests with pagination
	async with aiohttp.ClientSession() as session:
		while True:
			url = f"{api_url}?page={page}&per_page={per_page}"
			if args.debug:
				logger.debug(f"Fetching starred repos page {page}")
			if args.max_pages > 0 and page > args.max_pages:
				if args.debug:
					logger.debug(f"hit max: {args.max_pages} page {page}")
				break
			try:
				async with session.get(url, headers=headers) as response:
					if response.status == 200:
						page_data = await response.json()
						# No more data to fetch
						if not page_data:
							if args.debug:
								logger.debug(f"No more starred repos found on page {page}")
							break

						repos.extend(page_data)
						if args.debug:
							logger.debug(f"Fetched {len(page_data)} repos from page {page}")

						# Check if we've reached the last page
						if len(page_data) < per_page:
							break

						page += 1
					elif response.status == 401:
						logger.error("Authentication failed - check your token")
						break
					elif response.status == 403:
						# Check rate limit headers
						reset_time = response.headers.get('X-RateLimit-Reset')
						if reset_time:
							reset_datetime = datetime.datetime.fromtimestamp(int(reset_time))
							wait_time = (reset_datetime - datetime.datetime.now()).total_seconds()
							logger.warning(f"Rate limit exceeded. Resets in {wait_time:.1f} seconds")
						else:
							logger.warning("Rate limit exceeded")
						break
					else:
						logger.error(f"API request failed with status {response.status}")
						error_data = await response.text()
						logger.debug(f"Error response: {error_data}")
						break
			except Exception as e:
				logger.error(f"Request error: {e} {type(e)}")
				break

	# Cache the results if we got data
	if repos:
		try:
			# os.makedirs(cache_dir, exist_ok=True)
			async with aiofiles.open(stars_cache_file, 'w') as f:
				await f.write(json.dumps(repos, indent=2))
				logger.info(f"Cached {len(repos)} starred repositories")
		except Exception as e:
			logger.error(f"Failed to write cache: {e}")
	else:
		logger.warning("No starred repositories found or fetched")

	logger.info(f"Fetched {len(repos)} starred repositories from GitHub API")
	return repos

if __name__ == '__main__':
	pass<|MERGE_RESOLUTION|>--- conflicted
+++ resolved
@@ -71,18 +71,9 @@
 					# Check if repo already exists in cache
 					existing_index = None
 					for i, repo in enumerate(cache_data):
-<<<<<<< HEAD
-						try:
-							if repo.get('id') == repo_data.get('id'):
-								existing_index = i
-								break
-						except Exception as e:
-							logger.error(f"Error checking cache entry: {e} {type(e)} repo={repo}")
-=======
 						if repo.get('id') == repo_data.get('id'):
 							existing_index = i
 							break
->>>>>>> 1dc787ed
 
 					# Update or add to cache
 					if existing_index is not None:
@@ -113,18 +104,11 @@
 	stars_cache_file = f'{CACHE_DIR}/download_git_stars.json'
 
 	jsonbuffer = []
-<<<<<<< HEAD
-	git_starred_repos = []
-	do_download = False
-	# Try to load from cache first if use_cache is enabled
-	if args.use_cache:
-=======
 	do_download = False
 	# Try to load from cache first if use_cache is enabled
 	if not use_cache:
 		do_download = True
 	if use_cache:
->>>>>>> 1dc787ed
 		try:
 			async with aiofiles.open(stars_cache_file, 'r') as f:
 				cache_content = await f.read()
@@ -135,25 +119,6 @@
 		except FileNotFoundError as e:
 			logger.error(f"{e} Cache file not found: {stars_cache_file}")
 			do_download = True
-<<<<<<< HEAD
-			# return []
-		except json.JSONDecodeError as e:
-			logger.error(f"Invalid JSON in cache file: {e}")
-			do_download = True
-			# return None
-		except Exception as e:
-			logger.error(f"Error loading from cache: {e}")
-			do_download = True
-			# return None
-	if do_download or not args.use_cache:
-		logger.info(f"Starting download_git_stars with max_pages={args.max_pages}")
-		try:
-			git_starred_repos = await download_git_stars(args)
-		except Exception as e:
-			logger.error(f"Error downloading starred repos: {e} {type(e)}")
-		logger.info(f"Fetched {len(git_starred_repos)} starred repos from GitHub API. max_pages={args.max_pages}")
-	return git_starred_repos
-=======
 		except json.JSONDecodeError as e:
 			logger.error(f"Invalid JSON in cache file: {e}")
 			do_download = True
@@ -164,7 +129,6 @@
 		git_starred_repos = await download_git_stars(max_pages)
 		logger.info(f"Fetched {len(git_starred_repos)} starred repos from GitHub API. max_pages={max_pages}")
 		return git_starred_repos
->>>>>>> 1dc787ed
 
 async def download_git_stars(args):
 	# If we get here, we need to fetch from the API
@@ -203,42 +167,6 @@
 					if 'link' in r.headers:
 						page_count = 1  # We've already got page 1
 						links = r.headers['link'].split(',')
-<<<<<<< HEAD
-						try:
-							nexturl = [k for k in links if 'next' in k][0].split('>')[0].replace('<','')
-						except Exception as e:
-							logger.error(f"[r] {e} {r.headers}")
-							nexturl = None
-
-						try:
-							lasturl = [k for k in links if 'last' in k][0].split('>')[0].replace('<','')
-						except Exception as e:
-							logger.error(f"[r] {e} {r.headers}")
-							lasturl = None
-						try:
-							last_page_no = int(lasturl.split('=')[1])
-						except Exception as e:
-							logger.error(f"[r] {e} {r.headers}")
-							last_page_no = 0
-						# Fetch remaining pages
-						try:
-							while 'link' in r.headers and (args.max_pages == 0 or page_count < args.max_pages):
-								logger.debug(f'[r] p:{page_count}/{last_page_no} nexturl: {nexturl}')
-								async with session.get(nexturl, headers=headers) as r:
-									if r.status == 200:
-										data = await r.json()
-										jsonbuffer.extend(data)
-										page_count += 1
-										if 'link' in r.headers:
-											links = r.headers['link'].split(',')
-											try:
-												nexturl = [k for k in links if 'next' in k][0].split('>')[0].replace('<','')
-											except Exception as e:
-												logger.error(f"[r] {e} {type(e)} {r.headers} ")
-												break
-										else:
-											logger.warning(f'[r] {r.status} link not in headers: {r.headers} nexturl: {nexturl}')
-=======
 						nexturl = None
 						lasturl = None
 						for k in links:
@@ -271,30 +199,17 @@
 											if 'next' in k:
 												nexturl = k.split('>')[0].replace('<','')
 										if not nexturl:
->>>>>>> 1dc787ed
 											break
 									else:
-										logger.warning(f'[r] {r.status} {nexturl}')
+										logger.warning(f'[r] {r.status} link not in headers: {r.headers} nexturl: {nexturl}')
 										break
-						except Exception as e:
-							logger.error(f"[r] {e} {type(e)} {nexturl} {apiurl} ")
-		except Exception as e:
-			logger.error(f"[r] {e} {type(e)} {apiurl}")
-		await write_jsonbuffer_to_cache(jsonbuffer, stars_cache_file, args)
-		return jsonbuffer
-
-<<<<<<< HEAD
-async def write_jsonbuffer_to_cache(jsonbuffer, stars_cache_file, args):
-	if args.debug:
-		logger.debug(f"Writing {len(jsonbuffer)} starred repos to cache file: {stars_cache_file}")
-	# Write to cache if we got data
-	try:
-		async with aiofiles.open(stars_cache_file, 'w') as f:
-			await f.write(json.dumps(jsonbuffer, indent=4))
-			logger.info(f"Cached {len(jsonbuffer)} starred repos")
-	except Exception as e:
-		logger.error(f"Failed to write cache: {e} {type(e)}")
-=======
+								else:
+									logger.warning(f'[r] {r.status} {nexturl}')
+									break
+		except Exception as e:
+			logger.error(f"[r] {e}")
+			return jsonbuffer
+
 	# Write to cache if we got data (final write)
 	if jsonbuffer:
 		try:
@@ -307,7 +222,6 @@
 		except Exception as e:
 			logger.error(f"Failed to write cache: {e}")
 	return jsonbuffer
->>>>>>> 1dc787ed
 
 async def get_git_list_stars(use_cache=True) -> dict:
 	"""
@@ -430,14 +344,8 @@
 		list: List of starred repository data dictionaries
 	"""
 	# Define cache file path
-<<<<<<< HEAD
-	# cache_dir = os.path.join(os.path.expanduser('~'), '.cache', 'gitstars')
-	# stars_cache_file = f'{cache_dir}/starred_repos.json'
-	stars_cache_file = f'{CACHE_DIR}/starred_repos.json'
-=======
 	cache_dir = os.path.join(os.path.expanduser('~'), '.cache', 'gitstars')
 	stars_cache_file = f'{cache_dir}/download_git_stars.json'
->>>>>>> 1dc787ed
 
 	# Check cache first if enabled
 	if args.use_cache and os.path.exists(stars_cache_file):
